--- conflicted
+++ resolved
@@ -239,13 +239,7 @@
 
         # Optionally plot various simulation information.
         if plot:
-<<<<<<< HEAD
-            # # image = batch["image"].view(28, 28)
-            # # inpt = inpts["X"].view(time, 784).sum(0).view(28, 28)
-            # input_exc_weights = network.connections[("X", "Ae")].w
-            # square_weights = get_square_weights(
-            #     input_exc_weights.view(784, n_neurons), n_sqrt, 28
-=======
+          
             # image = batch["image"].view(28, 28)
             # inpt = inputs["X"].view(time, 784).sum(0).view(28, 28)
             input_exc_weights = network.connections[("X", "Ae")].w
@@ -260,7 +254,6 @@
             #
             # inpt_axes, inpt_ims = plot_input(
             #     image, inpt, label=labels[step], axes=inpt_axes, ims=inpt_ims
->>>>>>> 1827e022
             # )
             # # square_assignments = get_square_assignments(assignments, n_sqrt)
             # spikes_ = {
