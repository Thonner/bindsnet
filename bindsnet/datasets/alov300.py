--- conflicted
+++ resolved
@@ -19,12 +19,8 @@
 
 warnings.filterwarnings("ignore")
 
-<<<<<<< HEAD
-
 class ALOV300(Dataset):
-=======
-class ALOV300(torch.utils.data.Dataset):
->>>>>>> 233f9363
+
     DATASET_WEB = "http://alov300pp.joomlafree.it/dataset-resources.html"
     VOID_LABEL = 255
 
