import torch

from operator  import mul
from functools import reduce
from abc       import ABC, abstractmethod


class Nodes(ABC):
    '''
    Abstract base class for groups of neurons.
    '''
    def __init__(self, n=None, shape=None, traces=False, trace_tc=5e-2):
        super().__init__()
<<<<<<< HEAD

        assert not n is None or not shape is None, 'Must provide either no. of neurons or shape of nodes'

=======
        
        assert not n is None or not shape is None, \
            'Must provide either no. of neurons or shape of nodes'
        
>>>>>>> b3a1c90a
        if n is None:
            self.n = reduce(mul, shape)          # No. of neurons product of shape.
        else:
            self.n = n                           # No. of neurons provided.

        if shape is None:
            self.shape = [self.n]                # Shape is equal to the size of the layer.
        else:
            self.shape = shape                   # Shape is passed in as an argument.
<<<<<<< HEAD

        assert self.n == reduce(mul, self.shape), 'No. of neurons and shape do not match'

=======
        
        assert self.n == reduce(mul, self.shape), \
            'No. of neurons and shape do not match'
            
>>>>>>> b3a1c90a
        self.traces = traces                     # Whether to record synpatic traces.
        self.s = torch.zeros(self.shape).byte()  # Spike occurences.

        if self.traces:
            self.x = torch.zeros(self.shape)     # Firing traces.
            self.trace_tc = trace_tc             # Rate of decay of spike trace time constant.

    @abstractmethod
    def step(self, inpts, dt):
        '''
        Abstract base class method for a single simulation step.

        Inputs:

            | :code:`inpts` (:code:`torch.Tensor`): Inputs to the layer.
            | :code:`dt` (:code:`float`): Simulation time step.
        '''
        if self.traces:
            # Decay and set spike traces.
            self.x -= dt * self.trace_tc * self.x
<<<<<<< HEAD
            self.x[self.s] = 1

=======
            self.x.masked_fill_(self.s, 1)
    
>>>>>>> b3a1c90a
    @abstractmethod
    def _reset(self):
        '''
        Abstract base class method for resetting state variables.
        '''
        self.s = torch.zeros(self.shape).byte()  # Spike occurences.

        if self.traces:
            self.x = torch.zeros(self.shape)     # Firing traces.


class Input(Nodes):
    '''
    Layer of nodes with user-specified spiking behavior.
    '''
    def __init__(self, n=None, shape=None, traces=False, trace_tc=5e-2):
        '''
        Instantiates a layer of input neurons.

        Inputs:

            | :code:`n` (:code:`int`): The number of neurons in the layer.
            | :code:`shape` (:code:`iterable[int]`): The dimensionality of the layer.
            | :code:`traces` (:code:`bool`): Whether to record decaying spike traces.
            | :code:`trace_tc` (:code:`float`): Time constant of spike trace decay.
        '''
        super().__init__(n, shape, traces, trace_tc)

    def step(self, inpts, dt):
        '''
        On each simulation step, set the spikes of the population equal to the inputs.

        Inputs:

            | :code:`inpts` (:code:`torch.Tensor`): Inputs to the layer.
            | :code:`dt` (:code:`float`): Simulation time step.
        '''
        # Set spike occurrences to input values.
        self.s = inpts.byte()

        super().step(inpts, dt)

    def _reset(self):
        '''
        Resets relevant state variables.
        '''
        super()._reset()


class McCullochPitts(Nodes):
    '''
    Layer of `McCulloch-Pitts neurons <http://wwwold.ece.utep.edu/research/webfuzzy/docs/kk-thesis/kk-thesis-html/node12.html>`_.
    '''
    def __init__(self, n=None, shape=None, traces=False, thresh=1.0, trace_tc=5e-2):
        '''
        Instantiates a McCulloch-Pitts layer of neurons.

        Inputs:

            | :code:`n` (:code:`int`): The number of neurons in the layer.
            | :code:`shape` (:code:`iterable[int]`): The dimensionality of the layer.
            | :code:`traces` (:code:`bool`): Whether to record spike traces.
            | :code:`thresh` (:code:`float`): Spike threshold voltage.
        '''
        super().__init__(n, shape, traces, trace_tc)

        self.thresh = thresh             # Spike threshold voltage.
        self.v = torch.zeros(self.shape) # Neuron voltages.

    def step(self, inpts, dt):
        '''
        Runs a single simulation step.

        Inputs:

            | :code:`inpts` (:code:`torch.Tensor`): Inputs to the layer.
            | :code:`dt` (:code:`float`): Simulation time step.
        '''
        self.v = inpts                  # Voltages are equal to the inputs.
        self.s = self.v >= self.thresh  # Check for spiking neurons.

        super().step(inpts, dt)

    def _reset(self):
        '''
        Resets relevant state variables.
        '''
        super()._reset()


class IFNodes(Nodes):
    '''
    Layer of `integrate-and-fire (IF) neurons <http://neuronaldynamics.epfl.ch/online/Ch1.S3.html>`_.
    '''
    def __init__(self, n=None, shape=None, traces=False, thresh=-52.0, reset=-65.0, refrac=5, trace_tc=5e-2):
        '''
        Instantiates a layer of IF neurons.

        Inputs:

            | :code:`n` (:code:`int`): The number of neurons in the layer.
            | :code:`shape` (:code:`iterable[int]`): The dimensionality of the layer.
            | :code:`traces` (:code:`bool`): Whether to record spike traces.
            | :code:`thresh` (:code:`float`): Spike threshold voltage.
            | :code:`reset` (:code:`float`): Post-spike reset voltage.
            | :code:`refrac` (:code:`int`): Refractory (non-firing) period of the neuron.
            | :code:`trace_tc` (:code:`float`): Time constant of spike trace decay.
        '''

        super().__init__(n, shape, traces, trace_tc)

        self.reset = reset    # Post-spike reset voltage.
        self.thresh = thresh  # Spike threshold voltage.
        self.refrac = refrac  # Post-spike refractory period.

        self.v = self.reset * torch.ones(self.shape)  # Neuron voltages.
        self.refrac_count = torch.zeros(self.shape)   # Refractory period counters.

    def step(self, inpts, dt):
        '''
        Runs a single simulation step.

        Inputs:

            | :code:`inpts` (:code:`torch.Tensor`): Inputs to the layer.
            | :code:`dt` (:code:`float`): Simulation time step.
        '''
        # Decrement refractory counters.
        self.refrac_count[self.refrac_count != 0] -= dt

        # Check for spiking neurons.
        self.s = (self.v >= self.thresh) & (self.refrac_count == 0)

        # Refractoriness and voltage reset.
        self.refrac_count.masked_fill_(self.s, self.refrac)
        self.v.masked_fill_(self.s, self.reset)

        # Integrate input and decay voltages.
        self.v = self.v.masked_fill(self.refrac_count  ==0, self.v + inputs)

        super().step(inpts, dt)

    def _reset(self):
        '''
        Resets relevant state variables.
        '''
        super()._reset()
        self.v = self.rest * torch.ones(self.shape)  # Neuron voltages.
        self.refrac_count = torch.zeros(self.shape)  # Refractory period counters.


class LIFNodes(Nodes):
    '''
    Layer of leaky integrate-and-fire (LIF) neurons.
    '''
    def __init__(self, n=None, shape=None, traces=False, thresh=-52.0, rest=-65.0,
                 reset=-65.0, refrac=5, decay=1e-2, trace_tc=5e-2):
        '''
        Instantiates a layer of LIF neurons.

        Inputs:

            | :code:`n` (:code:`int`): The number of neurons in the layer.
            | :code:`shape` (:code:`iterable[int]`): The dimensionality of the layer.
            | :code:`traces` (:code:`bool`): Whether to record spike traces.
            | :code:`thresh` (:code:`float`): Spike threshold voltage.
            | :code:`rest` (:code:`float`): Resting membrane voltage.
            | :code:`reset` (:code:`float`): Post-spike reset voltage.
            | :code:`refrac` (:code:`int`): Refractory (non-firing) period of the neuron.
            | :code:`decay` (:code:`float`): Time constant of neuron voltage decay.
            | :code:`trace_tc` (:code:`float`): Time constant of spike trace decay.
        '''
        super().__init__(n, shape, traces, trace_tc)

        self.rest = rest       # Rest voltage.
        self.reset = reset     # Post-spike reset voltage.
        self.thresh = thresh   # Spike threshold voltage.
        self.refrac = refrac   # Post-spike refractory period.
        self.decay = decay # Rate of decay of neuron voltage.

        self.v = self.rest * torch.ones(self.shape)  # Neuron voltages.
        self.refrac_count = torch.zeros(self.shape)  # Refractory period counters.

    def step(self, inpts, dt):
        '''
        Runs a single simulation step.

        Inputs:

            | :code:`inpts` (:code:`torch.Tensor`): Inputs to the layer.
            | :code:`dt` (:code:`float`): Simulation time step.
        '''
        # Decay voltages.
        self.v -= dt * self.decay * (self.v - self.rest)

        # Decrement refrac counters.
        self.refrac_count[self.refrac_count != 0] -= dt

        # Check for spiking neurons.
        self.s = (self.v >= self.thresh) & (self.refrac_count == 0)

        # Refractoriness and voltage reset.
<<<<<<< HEAD
        self.refrac_count = self.refrac_count.masked_fill(self.s, self.refrac)
        self.v = self.v.masked_fill(self.s, self.reset)

=======
        self.refrac_count.masked_fill_(self.s, self.refrac)
        self.v.masked_fill_(self.s, self.reset)
        
>>>>>>> b3a1c90a
        # Integrate inputs.
        self.v = self.v.masked_fill(self.refrac_count  ==0, self.v + inputs)

        super().step(inpts, dt)

    def _reset(self):
        '''
        Resets relevant state variables.
        '''
        super()._reset()
        self.v = self.rest * torch.ones(self.shape)  # Neuron voltages.
        self.refrac_count = torch.zeros(self.shape)  # Refractory period counters.


class CurrentLIFNodes(Nodes):
    '''
    Layer of current-based leaky integrate-and-fire (LIF) neurons.
    '''
    def __init__(self, n=None, shape=None, traces=False, thresh=-52.0, rest=-65.0,
                 reset=-65.0, refrac=5, decay=1e-2, i_decay=2e-2, trace_tc=5e-2):
        '''
        Instantiates a layer of synaptic input current-based LIF neurons.
        
        Inputs:
        
            | :code:`n` (:code:`int`): The number of neurons in the layer.
            | :code:`shape` (:code:`iterable[int]`): The dimensionality of the layer.
            | :code:`traces` (:code:`bool`): Whether to record spike traces.
            | :code:`thresh` (:code:`float`): Spike threshold voltage.
            | :code:`rest` (:code:`float`): Resting membrane voltage.
            | :code:`reset` (:code:`float`): Post-spike reset voltage.
            | :code:`refrac` (:code:`int`): Refractory (non-firing) period of the neuron.
            | :code:`decay` (:code:`float`): Time constant of neuron voltage decay.
            | :code:`i_decay` (:code:`float`): Time constant of synaptic input current decay.
            | :code:`trace_tc` (:code:`float`): Time constant of spike trace decay.
        '''
        super().__init__(n, shape, traces, trace_tc)

        self.rest = rest       # Rest voltage.
        self.reset = reset     # Post-spike reset voltage.
        self.thresh = thresh   # Spike threshold voltage.
        self.refrac = refrac   # Post-spike refractory period.
        self.decay = decay # Rate of decay of neuron voltage.
        self.i_decay = i_decay # Rate of decay of synaptic input current.

        self.v = self.rest * torch.ones(self.shape)  # Neuron voltages.
        self.i = torch.zeros(self.shape)             # Synaptic input currents.
        self.refrac_count = torch.zeros(self.shape)  # Refractory period counters.

    def step(self, inpts, dt):
        '''
        Runs a single simulation step.

        Inputs:
        
            | :code:`inpts` (:code:`torch.Tensor`): Inputs to the layer.
            | :code:`dt` (:code:`float`): Simulation time step.
        '''
        # Decay voltages and current.
        self.v -= dt * self.decay * (self.v - self.rest)
        self.i -= dt * self.i_decay * self.i
        
        # Decrement refrac counters.
        self.refrac_count[self.refrac_count != 0] -= dt
        
        # Check for spiking neurons.
        self.s = (self.v >= self.thresh) & (self.refrac_count == 0)

        # Refractoriness and voltage reset.
        self.refrac_count.masked_fill_(self.s, self.refrac)
        self.v.masked_fill_(self.s, self.reset)
        
        # Integrate inputs.
        self.i += inpts
        self.v += self.i

        super().step(inpts, dt)
        
    def _reset(self):
        '''
        Resets relevant state variables.
        '''
        super()._reset()
        self.v = self.rest * torch.ones(self.shape)  # Neuron voltages.
        self.i = torch.zeros(self.shape)             # Synaptic input currents.
        self.refrac_count = torch.zeros(self.shape)  # Refractory period counters.


class AdaptiveLIFNodes(Nodes):
    '''
    Layer of leaky integrate-and-fire (LIF) neurons with adaptive thresholds.
    '''
    def __init__(self, n=None, shape=None, traces=False, rest=-65.0, reset=-65.0, thresh=-52.0,
                 refrac=5, decay=1e-2, trace_tc=5e-2, theta_plus=0.05, theta_decay=1e-7):
        '''
        Instantiates a layer of LIF neurons with adaptive firing thresholds.

        Inputs:

            | :code:`n` (:code:`int`): The number of neurons in the layer.
            | :code:`shape` (:code:`iterable[int]`): The dimensionality of the layer.
            | :code:`traces` (:code:`bool`): Whether to record spike traces.
            | :code:`rest` (:code:`float`): Resting membrane voltage.
            | :code:`reset` (:code:`float`): Post-spike reset voltage.
            | :code:`thresh` (:code:`float`): Spike threshold voltage.
            | :code:`refrac` (:code:`int`): Refractory (non-firing) period of the neuron.
            | :code:`decay` (:code:`float`): Time constant of neuron voltage decay.
            | :code:`trace_tc` (:code:`float`): Time constant of spike trace decay.
            | :code:`theta_plus` (:code:`float`): Voltage increase of threshold after spiking.
            | :code:`theta_decay` (:code:`float`): Time constant of adaptive threshold decay.
        '''
        super().__init__(n, shape, traces, trace_tc)

        self.rest = rest                # Rest voltage.
        self.reset = reset              # Post-spike reset voltage.
        self.thresh = thresh            # Spike threshold voltage.
        self.refrac = refrac            # Post-spike refractory period.
        self.decay = decay          # Rate of decay of neuron voltage.
        self.theta_plus = theta_plus    # Constant threshold increase on spike.
        self.theta_decay = theta_decay  # Rate of decay of adaptive thresholds.

        self.v = self.rest * torch.ones(self.shape)  # Neuron voltages.
        self.theta = torch.zeros(self.shape)         # Adaptive thresholds.

        self.refrac_count = torch.zeros(self.shape)  # Refractory period counters.

    def step(self, inpts, dt):
        '''
        Runs a single simulation step.

        Inputs:

            | :code:`inpts` (:code:`torch.Tensor`): Inputs to the layer.
            | :code:`dt` (:code:`float`): Simulation time step.
        '''
        # Decay voltages and adaptive thresholds.
        self.v -= dt * self.decay * (self.v - self.rest)
        self.theta -= dt * self.theta_decay * self.theta

        # Decrement refractory counters.
        self.refrac_count[self.refrac_count != 0] -= dt

        # Check for spiking neurons.
        self.s = (self.v >= self.thresh + self.theta) & (self.refrac_count == 0)

        # Refractoriness, voltage reset, and adaptive thresholds.
        self.refrac_count.masked_fill_(self.s, self.refrac)
        self.v.masked_fill_(self.s, self.reset)
        self.theta += self.theta_plus * self.s.float()

        # Integrate inputs.
        self.v = self.v.masked_fill(self.refrac_count  ==0, self.v + inputs)

        super().step(inpts, dt)

    def _reset(self):
        '''
        Resets relevant state variables.
        '''
        super()._reset()
        self.v = self.rest * torch.ones(self.shape)  # Neuron voltages.
        self.refrac_count = torch.zeros(self.shape)  # Refractory period counters.


class DiehlAndCookNodes(Nodes):
    '''
    Layer of leaky integrate-and-fire (LIF) neurons with adaptive thresholds (modified for Diehl & Cook 2015 replication).
    '''
    def __init__(self, n=None, shape=None, traces=False, rest=-65.0, reset=-65.0, thresh=-52.0,
                 refrac=5, decay=1e-2, trace_tc=5e-2, theta_plus=0.05, theta_decay=1e-7):
        '''
        Instantiates a layer of Diehl & Cook 2015 neurons.

        Inputs:

            | :code:`n` (:code:`int`): The number of neurons in the layer.
            | :code:`shape` (:code:`iterable[int]`): The dimensionality of the layer.
            | :code:`traces` (:code:`bool`): Whether to record spike traces.
            | :code:`rest` (:code:`float`): Resting membrane voltage.
            | :code:`reset` (:code:`float`): Post-spike reset voltage.
            | :code:`thresh` (:code:`float`): Spike threshold voltage.
            | :code:`refrac` (:code:`int`): Refractory (non-firing) period of the neuron.
            | :code:`decay` (:code:`float`): Time constant of neuron voltage decay.
            | :code:`trace_tc` (:code:`float`): Time constant of spike trace decay.
            | :code:`theta_plus` (:code:`float`): Voltage increase of threshold after spiking.
            | :code:`theta_decay` (:code:`float`): Time constant of adaptive threshold decay.
        '''
        super().__init__(n, shape, traces, trace_tc)

        self.rest = rest                # Rest voltage.
        self.reset = reset              # Post-spike reset voltage.
        self.thresh = thresh            # Spike threshold voltage.
        self.refrac = refrac            # Post-spike refractory period.
        self.decay = decay          # Rate of decay of neuron voltage.
        self.theta_plus = theta_plus    # Constant threshold increase on spike.
        self.theta_decay = theta_decay  # Rate of decay of adaptive thresholds.

        self.v = self.rest * torch.ones(self.shape)  # Neuron voltages.
        self.theta = torch.zeros(self.shape)         # Adaptive thresholds.
        self.refrac_count = torch.zeros(self.shape)  # Refractory period counters.

    def step(self, inpts, dt):
        '''
        Runs a single simulation step.

        Inputs:

            | :code:`inpts` (:code:`torch.Tensor`): Inputs to the layer.
            | :code:`dt` (:code:`float`): Simulation time step.
        '''
        # Decay voltages and adaptive thresholds.
        self.v -= dt * self.decay * (self.v - self.rest)
        self.theta -= dt * self.theta_decay * self.theta

        # Decrement refractory counters.
        self.refrac_count[self.refrac_count != 0] -= dt

        # Check for spiking neurons.
        self.s = (self.v >= self.thresh + self.theta) & (self.refrac_count == 0)

        # Refractoriness, voltage reset, and adaptive thresholds.
        self.refrac_count.masked_fill_(self.s, self.refrac)
        self.v.masked_fill_(self.s, self.reset)
        self.theta += self.theta_plus * self.s.float()

        # Choose only a single neuron to spike.
        if torch.sum(self.s) > 0:
            s = torch.zeros(self.s.size())
            s = s.view(-1)
            s[torch.multinomial(self.s.float().view(-1), 1)] = 1
            self.s = s.view(self.s.size()).byte()

        # Integrate inputs.
        self.v = self.v.masked_fill(self.refrac_count  ==0, self.v + inputs)

        super().step(inpts, dt)

    def _reset(self):
        '''
        Resets relevant state variables.
        '''
        super()._reset()
        self.v = self.rest * torch.ones(self.shape)  # Neuron voltages.
        self.refrac_count = torch.zeros(self.shape)  # Refractory period counters.


class IzhikevichNodes(Nodes):
    '''
    Layer of Izhikevich neurons.
    '''
    def __init__(self, n=None, shape=None, traces=False, excitatory=True, rest=-65.0, reset=-65.0,
                    thresh=-52.0, refrac=5, decay=1e-2, trace_tc=5e-2):
        '''
        Instantiates a layer of Izhikevich neurons.

        Inputs:

            | :code:`n` (:code:`int`): The number of neurons in the layer.
            | :code:`shape` (:code:`iterable[int]`): The dimensionality of the layer.
            | :code:`traces` (:code:`bool`): Whether to record spike traces.
            | :code:`excitatory` (:code:`bool`): Whether layer is excitatory.
            | :code:`rest` (:code:`float`): Resting membrane voltage.
            | :code:`reset` (:code:`float`): Post-spike reset voltage.
            | :code:`thresh` (:code:`float`): Spike threshold voltage.
            | :code:`refrac` (:code:`int`): refrac (non-firing) period of the neuron.
            | :code:`decay` (:code:`float`): Time constant of neuron voltage decay.
            | :code:`trace_tc` (:code:`float`): Time constant of spike trace decay.
        '''
        super().__init__(n, shape, traces, trace_tc)

<<<<<<< HEAD
        self.rest = rest      # Rest voltage.
        self.reset = reset    # Post-spike reset voltage.
        self.thresh = thresh  # Spike threshold voltage.
        self.refrac = refrac  # Post-spike refractory period.
        self.decay = decay    # Rate of decay of neuron voltage.

=======
        self.rest = rest       # Rest voltage.
        self.reset = reset     # Post-spike reset voltage.
        self.thresh = thresh   # Spike threshold voltage.
        self.refrac = refrac   # Post-spike refractory period.
        self.decay = decay # Rate of decay of neuron voltage.
        
>>>>>>> b3a1c90a
        if excitatory:
            self.r = torch.rand(n)
            self.a = 0.02 * torch.ones(n)
            self.b = 0.2 * torch.ones(n)
            self.c = -65.0 + 15 * (self.r ** 2)
            self.d = 8 - 6 * (self.r ** 2)
        else:
            self.r = torch.rand(n)
            self.a = 0.02 + 0.08 * self.r
            self.b = 0.25 - 0.05 * torch.ones(n)
            self.c = -65.0 * (self.re ** 2)
            self.d = 2 * torch.ones(n)

        self.v = self.rest * torch.ones(n)  # Neuron voltages.
        self.u = self.b * self.v            # Neuron recovery.
        self.refrac_count = torch.zeros(n)  # Refractory period counters.

    def step(self, inpts, dt):
        '''
        Runs a single simulation step.

        Inputs:

            | :code:`inpts` (:code:`torch.Tensor`): Inputs to the layer.
            | :code:`dt` (:code:`float`): Simulation time step.
        '''
        # Decrement refrac counters.
        self.refrac_count[self.refrac_count != 0] -= dt

        # Check for spiking neurons.
<<<<<<< HEAD
        self.s = (self.v >= self.thresh) * (self.refrac_count == 0)

        # Refractoriness and voltage reset.
        self.refrac_count = self.refrac_count.masked_fill(self.s, self.refrac)
        self.v = self.v.masked_fill(self.s, self.reset)

=======
        self.s = (self.v >= self.thresh) & (self.refrac_count == 0)
        
        # Refractoriness and voltage reset.
        self.refrac_count.masked_fill_(self.s, self.refrac)
        self.v.masked_fill_(self.s, self.reset)
        
>>>>>>> b3a1c90a
        # Apply v and u updates.
        self.v += dt * (0.04 * (self.v ** 2) + 5 * self.v + 140 - self.u + inpts)
        self.u += self.a * (self.b * self.v - self.u)

        super().step(inpts, dt)

    def _reset(self):
        '''
        Resets relevant state variables.
        '''
        super()._reset()
        self.v = self.rest * torch.ones(self.shape)  # Neuron voltages.
        self.u = self.b * self.v                     # Neuron recovery.
        self.refrac_count = torch.zeros(self.shape)  # Refractory period counters.<|MERGE_RESOLUTION|>--- conflicted
+++ resolved
@@ -11,16 +11,10 @@
     '''
     def __init__(self, n=None, shape=None, traces=False, trace_tc=5e-2):
         super().__init__()
-<<<<<<< HEAD
-
-        assert not n is None or not shape is None, 'Must provide either no. of neurons or shape of nodes'
-
-=======
-        
+
         assert not n is None or not shape is None, \
             'Must provide either no. of neurons or shape of nodes'
-        
->>>>>>> b3a1c90a
+
         if n is None:
             self.n = reduce(mul, shape)          # No. of neurons product of shape.
         else:
@@ -30,16 +24,10 @@
             self.shape = [self.n]                # Shape is equal to the size of the layer.
         else:
             self.shape = shape                   # Shape is passed in as an argument.
-<<<<<<< HEAD
-
-        assert self.n == reduce(mul, self.shape), 'No. of neurons and shape do not match'
-
-=======
-        
+
         assert self.n == reduce(mul, self.shape), \
             'No. of neurons and shape do not match'
-            
->>>>>>> b3a1c90a
+
         self.traces = traces                     # Whether to record synpatic traces.
         self.s = torch.zeros(self.shape).byte()  # Spike occurences.
 
@@ -60,13 +48,8 @@
         if self.traces:
             # Decay and set spike traces.
             self.x -= dt * self.trace_tc * self.x
-<<<<<<< HEAD
-            self.x[self.s] = 1
-
-=======
+
             self.x.masked_fill_(self.s, 1)
-    
->>>>>>> b3a1c90a
     @abstractmethod
     def _reset(self):
         '''
@@ -269,15 +252,10 @@
         self.s = (self.v >= self.thresh) & (self.refrac_count == 0)
 
         # Refractoriness and voltage reset.
-<<<<<<< HEAD
-        self.refrac_count = self.refrac_count.masked_fill(self.s, self.refrac)
-        self.v = self.v.masked_fill(self.s, self.reset)
-
-=======
+
         self.refrac_count.masked_fill_(self.s, self.refrac)
         self.v.masked_fill_(self.s, self.reset)
-        
->>>>>>> b3a1c90a
+
         # Integrate inputs.
         self.v = self.v.masked_fill(self.refrac_count  ==0, self.v + inputs)
 
@@ -300,9 +278,9 @@
                  reset=-65.0, refrac=5, decay=1e-2, i_decay=2e-2, trace_tc=5e-2):
         '''
         Instantiates a layer of synaptic input current-based LIF neurons.
-        
-        Inputs:
-        
+
+        Inputs:
+
             | :code:`n` (:code:`int`): The number of neurons in the layer.
             | :code:`shape` (:code:`iterable[int]`): The dimensionality of the layer.
             | :code:`traces` (:code:`bool`): Whether to record spike traces.
@@ -332,30 +310,30 @@
         Runs a single simulation step.
 
         Inputs:
-        
+
             | :code:`inpts` (:code:`torch.Tensor`): Inputs to the layer.
             | :code:`dt` (:code:`float`): Simulation time step.
         '''
         # Decay voltages and current.
         self.v -= dt * self.decay * (self.v - self.rest)
         self.i -= dt * self.i_decay * self.i
-        
+
         # Decrement refrac counters.
         self.refrac_count[self.refrac_count != 0] -= dt
-        
+
         # Check for spiking neurons.
         self.s = (self.v >= self.thresh) & (self.refrac_count == 0)
 
         # Refractoriness and voltage reset.
         self.refrac_count.masked_fill_(self.s, self.refrac)
         self.v.masked_fill_(self.s, self.reset)
-        
+
         # Integrate inputs.
         self.i += inpts
         self.v += self.i
 
         super().step(inpts, dt)
-        
+
     def _reset(self):
         '''
         Resets relevant state variables.
@@ -548,21 +526,13 @@
         '''
         super().__init__(n, shape, traces, trace_tc)
 
-<<<<<<< HEAD
-        self.rest = rest      # Rest voltage.
-        self.reset = reset    # Post-spike reset voltage.
-        self.thresh = thresh  # Spike threshold voltage.
-        self.refrac = refrac  # Post-spike refractory period.
-        self.decay = decay    # Rate of decay of neuron voltage.
-
-=======
+
         self.rest = rest       # Rest voltage.
         self.reset = reset     # Post-spike reset voltage.
         self.thresh = thresh   # Spike threshold voltage.
         self.refrac = refrac   # Post-spike refractory period.
         self.decay = decay # Rate of decay of neuron voltage.
-        
->>>>>>> b3a1c90a
+
         if excitatory:
             self.r = torch.rand(n)
             self.a = 0.02 * torch.ones(n)
@@ -593,21 +563,13 @@
         self.refrac_count[self.refrac_count != 0] -= dt
 
         # Check for spiking neurons.
-<<<<<<< HEAD
-        self.s = (self.v >= self.thresh) * (self.refrac_count == 0)
-
-        # Refractoriness and voltage reset.
-        self.refrac_count = self.refrac_count.masked_fill(self.s, self.refrac)
-        self.v = self.v.masked_fill(self.s, self.reset)
-
-=======
+
         self.s = (self.v >= self.thresh) & (self.refrac_count == 0)
-        
+
         # Refractoriness and voltage reset.
         self.refrac_count.masked_fill_(self.s, self.refrac)
         self.v.masked_fill_(self.s, self.reset)
-        
->>>>>>> b3a1c90a
+
         # Apply v and u updates.
         self.v += dt * (0.04 * (self.v ** 2) + 5 * self.v + 140 - self.u + inpts)
         self.u += self.a * (self.b * self.v - self.u)
